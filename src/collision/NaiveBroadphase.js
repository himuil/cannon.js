--- conflicted
+++ resolved
@@ -42,15 +42,11 @@
   for(var i=0; i<n; i++){
     for(var j=0; j<i; j++){
       var bi = bodies[i], bj = bodies[j];
-<<<<<<< HEAD
       if(bi.fixed && bj.fixed)
 	continue; // We do not want to collide two static bodies
 
-      var ti = bi.shape.type, tj = bj.shape.type;
-=======
       if(bi.shape && bj.shape){
         var ti = bi.shape.type, tj = bj.shape.type;
->>>>>>> fa647626
 
 	if(((bi.motionstate & STATIC_OR_KINEMATIC)!==0 || bi.isSleeping()) &&
 	   ((bj.motionstate & STATIC_OR_KINEMATIC)!==0 || bj.isSleeping())) {
